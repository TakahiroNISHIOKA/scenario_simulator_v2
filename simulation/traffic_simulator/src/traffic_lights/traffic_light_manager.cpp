--- conflicted
+++ resolved
@@ -115,36 +115,6 @@
   drawMarkers();
 }
 
-<<<<<<< HEAD
-template <>
-auto TrafficLightManager<
-  autoware_perception_msgs::msg::TrafficLightStateArray>::publishTrafficLightStateArray() const
-  -> void
-{
-  autoware_perception_msgs::msg::TrafficLightStateArray traffic_light_state_array;
-  {
-    traffic_light_state_array.header.frame_id = "camera_link";  // DIRTY HACK!!!
-    traffic_light_state_array.header.stamp = clock_ptr_->now();
-    for (const auto & each : traffic_lights_) {
-      if (each.second.getColor() != TrafficLightColor::NONE) {
-        traffic_light_state_array.states.push_back(
-          static_cast<autoware_perception_msgs::msg::TrafficLightState>(each.second));
-      }
-    }
-  }
-  traffic_light_state_array_publisher_->publish(traffic_light_state_array);
-}
-
-template <>
-auto TrafficLightManager<autoware_perception_msgs::msg::TrafficLightStateArray>::name() -> const
-  char *
-{
-  return "/perception/traffic_light_recognition/traffic_light_states";
-}
-
-=======
-#ifndef SCENARIO_SIMULATOR_V2_BACKWARD_COMPATIBLE_TO_AWF_AUTO
->>>>>>> 1d0191ab
 template <>
 auto TrafficLightManager<
   autoware_auto_perception_msgs::msg::TrafficSignalArray>::publishTrafficLightStateArray() const
