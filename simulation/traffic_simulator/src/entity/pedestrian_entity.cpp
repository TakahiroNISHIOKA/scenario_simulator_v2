// Copyright 2015-2020 Tier IV, Inc. All rights reserved.
//
// Licensed under the Apache License, Version 2.0 (the "License");
// you may not use this file except in compliance with the License.
// You may obtain a copy of the License at
//
//     http://www.apache.org/licenses/LICENSE-2.0
//
// Unless required by applicable law or agreed to in writing, software
// distributed under the License is distributed on an "AS IS" BASIS,
// WITHOUT WARRANTIES OR CONDITIONS OF ANY KIND, either express or implied.
// See the License for the specific language governing permissions and
// limitations under the License.

#include <quaternion_operation/quaternion_operation.h>

#include <boost/algorithm/clamp.hpp>
#include <memory>
#include <string>
#include <traffic_simulator/entity/pedestrian_entity.hpp>
#include <vector>

namespace traffic_simulator
{
namespace entity
{
PedestrianEntity::PedestrianEntity(
<<<<<<< HEAD
  const std::string & name, const openscenario_msgs::msg::PedestrianParameters & params,
  const openscenario_msgs::msg::EntityStatus & status)
: EntityBase(params.pedestrian_category, name, status),
  parameters(params),
  loader_(pluginlib::ClassLoader<entity_behavior::BehaviorPluginBase>(
    "traffic_simulator", "entity_behavior::BehaviorPluginBase"))
=======
  const std::string & name, const openscenario_msgs::msg::PedestrianParameters & params)
: EntityBase(params.pedestrian_category, name), parameters(params)
>>>>>>> 7f00c79d
{
  entity_type_.type = openscenario_msgs::msg::EntityType::PEDESTRIAN;
  const auto paths = loader_.getPluginXmlPaths();
  std::cout << __FILE__ << "," << __LINE__ << std::endl;
  for (const auto & path : paths) {
    std::cout << "xml path = " << path << std::endl;
  }
  std::cout << __FILE__ << "," << __LINE__ << std::endl;
  /**
   * @todo pass plugin name via constructor
   */
  std::string plugin_name = "behavior_tree_plugin/PedestrianBehaviorTree";
  behavior_plugin_ptr_ = loader_.createSharedInstance(plugin_name);
  std::cout << __FILE__ << "," << __LINE__ << std::endl;
  behavior_plugin_ptr_->configure();
  std::cout << __FILE__ << "," << __LINE__ << std::endl;
  behavior_plugin_ptr_->setPedestrianParameters(parameters);
}

void PedestrianEntity::requestAssignRoute(
  const std::vector<openscenario_msgs::msg::LaneletPose> & waypoints)
{
<<<<<<< HEAD
  behavior_plugin_ptr_->setRequest("follow_lane");
  if (status_.lanelet_pose_valid) {
=======
  tree_ptr_->setRequest("follow_lane");
  if (!status_) {
>>>>>>> 7f00c79d
    return;
  }
  if (!status_->lanelet_pose_valid) {
    return;
  }
  route_planner_ptr_->getRouteLanelets(status_->lanelet_pose, waypoints);
}

void PedestrianEntity::requestAssignRoute(const std::vector<geometry_msgs::msg::Pose> & waypoints)
{
  std::vector<openscenario_msgs::msg::LaneletPose> route;
  for (const auto & waypoint : waypoints) {
    const auto lanelet_waypoint = hdmap_utils_ptr_->toLaneletPose(waypoint);
    if (lanelet_waypoint) {
      route.emplace_back(lanelet_waypoint.get());
    } else {
      THROW_SEMANTIC_ERROR("Waypoint of pedestrian entity should be on lane.");
    }
  }
  requestAssignRoute(route);
}

void PedestrianEntity::requestWalkStraight() { behavior_plugin_ptr_->setRequest("walk_straight"); }

void PedestrianEntity::requestAcquirePosition(
  const openscenario_msgs::msg::LaneletPose & lanelet_pose)
{
<<<<<<< HEAD
  behavior_plugin_ptr_->setRequest("follow_lane");
  if (status_.lanelet_pose_valid) {
=======
  tree_ptr_->setRequest("follow_lane");
  if (!status_) {
    return;
  }
  if (!status_->lanelet_pose_valid) {
>>>>>>> 7f00c79d
    return;
  }
  route_planner_ptr_->getRouteLanelets(status_->lanelet_pose, lanelet_pose);
}

void PedestrianEntity::requestAcquirePosition(const geometry_msgs::msg::Pose & map_pose)
{
  const auto lanelet_pose = hdmap_utils_ptr_->toLaneletPose(map_pose);
  if (lanelet_pose) {
    requestAcquirePosition(lanelet_pose.get());
  } else {
    THROW_SEMANTIC_ERROR("Goal of the pedestrian entity should be on lane.");
  }
}

void PedestrianEntity::cancelRequest()
{
  behavior_plugin_ptr_->setRequest("none");
  route_planner_ptr_->cancelGoal();
}

void PedestrianEntity::setTargetSpeed(double target_speed, bool continuous)
{
  target_speed_planner_.setTargetSpeed(target_speed, continuous);
}

void PedestrianEntity::onUpdate(double current_time, double step_time)
{
  EntityBase::onUpdate(current_time, step_time);
  if (!status_) {
    return;
  }
  if (current_time < 0) {
    updateEntityStatusTimestamp(current_time);
  } else {
<<<<<<< HEAD
    behavior_plugin_ptr_->setOtherEntityStatus(other_status_);
    behavior_plugin_ptr_->setEntityTypeList(entity_type_list_);
    behavior_plugin_ptr_->setEntityStatus(status_);
    target_speed_planner_.update(status_.action_status.twist.linear.x);
    behavior_plugin_ptr_->setTargetSpeed(target_speed_planner_.getTargetSpeed());
    if (status_.lanelet_pose_valid) {
      auto route = route_planner_ptr_->getRouteLanelets(status_.lanelet_pose);
      behavior_plugin_ptr_->setRouteLanelets(route);
=======
    tree_ptr_->setValueToBlackBoard("other_entity_status", other_status_);
    tree_ptr_->setValueToBlackBoard("entity_type_list", entity_type_list_);
    tree_ptr_->setValueToBlackBoard("entity_status", status_.get());
    target_speed_planner_.update(status_->action_status.twist.linear.x);
    tree_ptr_->setValueToBlackBoard("target_speed", target_speed_planner_.getTargetSpeed());
    if (status_->lanelet_pose_valid) {
      auto route = route_planner_ptr_->getRouteLanelets(status_->lanelet_pose);
      tree_ptr_->setValueToBlackBoard("route_lanelets", route);
>>>>>>> 7f00c79d
    } else {
      std::vector<std::int64_t> empty = {};
      behavior_plugin_ptr_->setRouteLanelets(empty);
    }
    behavior_plugin_ptr_->update(current_time, step_time);
    auto status_updated = behavior_plugin_ptr_->getUpdatedStatus();
    if (status_updated.lanelet_pose_valid) {
      auto following_lanelets =
        hdmap_utils_ptr_->getFollowingLanelets(status_updated.lanelet_pose.lanelet_id);
      auto l = hdmap_utils_ptr_->getLaneletLength(status_updated.lanelet_pose.lanelet_id);
      if (following_lanelets.size() == 1 && l <= status_updated.lanelet_pose.s) {
        stopAtEndOfRoad();
        return;
      }
    }
    if (!status_) {
      linear_jerk_ = 0;
    } else {
      linear_jerk_ =
        (status_updated.action_status.accel.linear.x - status_->action_status.accel.linear.x) /
        step_time;
    }
    setStatus(status_updated);
    updateStandStillDuration(step_time);
  }
}
}  // namespace entity
}  // namespace traffic_simulator<|MERGE_RESOLUTION|>--- conflicted
+++ resolved
@@ -25,17 +25,11 @@
 namespace entity
 {
 PedestrianEntity::PedestrianEntity(
-<<<<<<< HEAD
-  const std::string & name, const openscenario_msgs::msg::PedestrianParameters & params,
-  const openscenario_msgs::msg::EntityStatus & status)
-: EntityBase(params.pedestrian_category, name, status),
+  const std::string & name, const openscenario_msgs::msg::PedestrianParameters & params)
+: EntityBase(params.pedestrian_category, name),
   parameters(params),
   loader_(pluginlib::ClassLoader<entity_behavior::BehaviorPluginBase>(
     "traffic_simulator", "entity_behavior::BehaviorPluginBase"))
-=======
-  const std::string & name, const openscenario_msgs::msg::PedestrianParameters & params)
-: EntityBase(params.pedestrian_category, name), parameters(params)
->>>>>>> 7f00c79d
 {
   entity_type_.type = openscenario_msgs::msg::EntityType::PEDESTRIAN;
   const auto paths = loader_.getPluginXmlPaths();
@@ -58,13 +52,8 @@
 void PedestrianEntity::requestAssignRoute(
   const std::vector<openscenario_msgs::msg::LaneletPose> & waypoints)
 {
-<<<<<<< HEAD
   behavior_plugin_ptr_->setRequest("follow_lane");
-  if (status_.lanelet_pose_valid) {
-=======
-  tree_ptr_->setRequest("follow_lane");
   if (!status_) {
->>>>>>> 7f00c79d
     return;
   }
   if (!status_->lanelet_pose_valid) {
@@ -92,16 +81,11 @@
 void PedestrianEntity::requestAcquirePosition(
   const openscenario_msgs::msg::LaneletPose & lanelet_pose)
 {
-<<<<<<< HEAD
   behavior_plugin_ptr_->setRequest("follow_lane");
-  if (status_.lanelet_pose_valid) {
-=======
-  tree_ptr_->setRequest("follow_lane");
   if (!status_) {
     return;
   }
   if (!status_->lanelet_pose_valid) {
->>>>>>> 7f00c79d
     return;
   }
   route_planner_ptr_->getRouteLanelets(status_->lanelet_pose, lanelet_pose);
@@ -137,25 +121,14 @@
   if (current_time < 0) {
     updateEntityStatusTimestamp(current_time);
   } else {
-<<<<<<< HEAD
     behavior_plugin_ptr_->setOtherEntityStatus(other_status_);
     behavior_plugin_ptr_->setEntityTypeList(entity_type_list_);
-    behavior_plugin_ptr_->setEntityStatus(status_);
-    target_speed_planner_.update(status_.action_status.twist.linear.x);
+    behavior_plugin_ptr_->setEntityStatus(status_.get());
+    target_speed_planner_.update(status_->action_status.twist.linear.x);
     behavior_plugin_ptr_->setTargetSpeed(target_speed_planner_.getTargetSpeed());
-    if (status_.lanelet_pose_valid) {
-      auto route = route_planner_ptr_->getRouteLanelets(status_.lanelet_pose);
-      behavior_plugin_ptr_->setRouteLanelets(route);
-=======
-    tree_ptr_->setValueToBlackBoard("other_entity_status", other_status_);
-    tree_ptr_->setValueToBlackBoard("entity_type_list", entity_type_list_);
-    tree_ptr_->setValueToBlackBoard("entity_status", status_.get());
-    target_speed_planner_.update(status_->action_status.twist.linear.x);
-    tree_ptr_->setValueToBlackBoard("target_speed", target_speed_planner_.getTargetSpeed());
     if (status_->lanelet_pose_valid) {
       auto route = route_planner_ptr_->getRouteLanelets(status_->lanelet_pose);
-      tree_ptr_->setValueToBlackBoard("route_lanelets", route);
->>>>>>> 7f00c79d
+      behavior_plugin_ptr_->setRouteLanelets(route);
     } else {
       std::vector<std::int64_t> empty = {};
       behavior_plugin_ptr_->setRouteLanelets(empty);
