--- conflicted
+++ resolved
@@ -35,12 +35,8 @@
 public:
   virtual void configure(const rclcpp::Logger & logger) = 0;
   virtual void update(double current_time, double step_time) = 0;
-<<<<<<< HEAD
   virtual void appendDebugMarker(visualization_msgs::msg::MarkerArray & /*marker_array*/){};
-  virtual const std::string getCurrentAction() const = 0;
-=======
   virtual const std::string & getCurrentAction() const = 0;
->>>>>>> 610f65da
 
   typedef std::unordered_map<std::string, traffic_simulator_msgs::msg::EntityType> EntityTypeDict;
   typedef std::unordered_map<std::string, traffic_simulator_msgs::msg::EntityStatus>
