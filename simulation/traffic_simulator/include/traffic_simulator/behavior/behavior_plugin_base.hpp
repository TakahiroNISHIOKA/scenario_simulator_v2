--- conflicted
+++ resolved
@@ -44,48 +44,6 @@
   typedef std::unordered_map<std::string, traffic_simulator_msgs::msg::EntityStatus>
     EntityStatusDict;
 
-<<<<<<< HEAD
-#define DEFINE_GETTER_SETTER(GETTER, SETTER, KEY, TYPE)                     \
-  virtual TYPE GETTER()                                                     \
-  {                                                                         \
-    TYPE value;                                                             \
-    black_board_.get(KEY, value);                                           \
-    return value;                                                           \
-  }                                                                         \
-  virtual void SETTER(const TYPE & value) { black_board_.set(KEY, value); } \
-  const std::string GETTER##Key() const { return KEY; }
-  DEFINE_GETTER_SETTER(
-    getWaypoints, setWaypoints, "waypoints", traffic_simulator_msgs::msg::WaypointsArray)
-  DEFINE_GETTER_SETTER(
-    getObstacle, setObstacle, "obstacle", boost::optional<traffic_simulator_msgs::msg::Obstacle>)
-  DEFINE_GETTER_SETTER(
-    getUpdatedStatus, setUpdatedStatus, "updated_status", traffic_simulator_msgs::msg::EntityStatus)
-  DEFINE_GETTER_SETTER(getRequest, setRequest, "request", std::string)
-  DEFINE_GETTER_SETTER(
-    getHdMapUtils, setHdMapUtils, "hdmap_utils", std::shared_ptr<hdmap_utils::HdMapUtils>)
-  DEFINE_GETTER_SETTER(getEntityTypeList, setEntityTypeList, "entity_type_list", EntityTypeDict)
-  DEFINE_GETTER_SETTER(
-    getTrafficLightManager, setTrafficLightManager, "traffic_light_manager",
-    std::shared_ptr<traffic_simulator::TrafficLightManager>)
-  DEFINE_GETTER_SETTER(
-    getPedestrianParameters, setPedestrianParameters, "pedestrian_parameters",
-    traffic_simulator_msgs::msg::PedestrianParameters)
-  DEFINE_GETTER_SETTER(
-    getDriverModel, setDriverModel, "driver_model", traffic_simulator_msgs::msg::DriverModel)
-  DEFINE_GETTER_SETTER(
-    getVehicleParameters, setVehicleParameters, "vehicle_parameters",
-    traffic_simulator_msgs::msg::VehicleParameters)
-  DEFINE_GETTER_SETTER(
-    getOtherEntityStatus, setOtherEntityStatus, "other_entity_status", EntityStatusDict)
-  DEFINE_GETTER_SETTER(getToLaneletId, setToLaneletId, "to_lanelet_id", std::int64_t)
-  DEFINE_GETTER_SETTER(
-    getEntityStatus, setEntityStatus, "entity_status", traffic_simulator_msgs::msg::EntityStatus)
-  DEFINE_GETTER_SETTER(getTargetSpeed, setTargetSpeed, "target_speed", boost::optional<double>)
-  DEFINE_GETTER_SETTER(
-    getRouteLanelets, setRouteLanelets, "route_lanelets", std::vector<std::int64_t>)
-  DEFINE_GETTER_SETTER(getCurrentTime, setCurrentTime, "current_time", double)
-  DEFINE_GETTER_SETTER(getStepTime, setStepTime, "step_time", double)
-=======
 #define DEFINE_GETTER_SETTER(NAME, KEY, TYPE)     \
   virtual TYPE get##NAME() = 0;                   \
   virtual void set##NAME(const TYPE & value) = 0; \
@@ -93,24 +51,23 @@
 
   // clang-format off
   DEFINE_GETTER_SETTER(CurrentTime, "current_time", double)
-  DEFINE_GETTER_SETTER(DriverModel, "driver_model", openscenario_msgs::msg::DriverModel)
-  DEFINE_GETTER_SETTER(EntityStatus, "entity_status", openscenario_msgs::msg::EntityStatus)
+  DEFINE_GETTER_SETTER(DriverModel, "driver_model", traffic_simulator_msgs::msg::DriverModel)
+  DEFINE_GETTER_SETTER(EntityStatus, "entity_status", traffic_simulator_msgs::msg::EntityStatus)
   DEFINE_GETTER_SETTER(EntityTypeList, "entity_type_list", EntityTypeDict)
   DEFINE_GETTER_SETTER(HdMapUtils, "hdmap_utils", std::shared_ptr<hdmap_utils::HdMapUtils>)
-  DEFINE_GETTER_SETTER(Obstacle, "obstacle", boost::optional<openscenario_msgs::msg::Obstacle>)
+  DEFINE_GETTER_SETTER(Obstacle, "obstacle", boost::optional<traffic_simulator_msgs::msg::Obstacle>)
   DEFINE_GETTER_SETTER(OtherEntityStatus, "other_entity_status", EntityStatusDict)
-  DEFINE_GETTER_SETTER(PedestrianParameters, "pedestrian_parameters", openscenario_msgs::msg::PedestrianParameters)
+  DEFINE_GETTER_SETTER(PedestrianParameters, "pedestrian_parameters", traffic_simulator_msgs::msg::PedestrianParameters)
   DEFINE_GETTER_SETTER(Request, "request", std::string)
   DEFINE_GETTER_SETTER(RouteLanelets, "route_lanelets", std::vector<std::int64_t>)
   DEFINE_GETTER_SETTER(StepTime, "step_time", double)
   DEFINE_GETTER_SETTER(TargetSpeed, "target_speed", boost::optional<double>)
   DEFINE_GETTER_SETTER(ToLaneletId, "to_lanelet_id", std::int64_t)
   DEFINE_GETTER_SETTER(TrafficLightManager, "traffic_light_manager",std::shared_ptr<traffic_simulator::TrafficLightManager>)
-  DEFINE_GETTER_SETTER(UpdatedStatus, "updated_status", openscenario_msgs::msg::EntityStatus)
-  DEFINE_GETTER_SETTER(VehicleParameters, "vehicle_parameters", openscenario_msgs::msg::VehicleParameters)
-  DEFINE_GETTER_SETTER(Waypoints, "waypoints", openscenario_msgs::msg::WaypointsArray)
+  DEFINE_GETTER_SETTER(UpdatedStatus, "updated_status", traffic_simulator_msgs::msg::EntityStatus)
+  DEFINE_GETTER_SETTER(VehicleParameters, "vehicle_parameters", traffic_simulator_msgs::msg::VehicleParameters)
+  DEFINE_GETTER_SETTER(Waypoints, "waypoints", traffic_simulator_msgs::msg::WaypointsArray)
   // clang-format on
->>>>>>> 3512688d
 #undef DEFINE_GETTER_SETTER
 };
 }  // namespace entity_behavior
