// Copyright 2015-2020 Tier IV, Inc. All rights reserved.
//
// Licensed under the Apache License, Version 2.0 (the "License");
// you may not use this file except in compliance with the License.
// You may obtain a copy of the License at
//
//     http://www.apache.org/licenses/LICENSE-2.0
//
// Unless required by applicable law or agreed to in writing, software
// distributed under the License is distributed on an "AS IS" BASIS,
// WITHOUT WARRANTIES OR CONDITIONS OF ANY KIND, either express or implied.
// See the License for the specific language governing permissions and
// limitations under the License.

#ifndef SIMULATION_API__API__API_HPP_
#define SIMULATION_API__API__API_HPP_

#include <simulation_api/entity/entity_manager.hpp>
#include <simulation_api/helper/helper.hpp>
#include <simulation_api/traffic_lights/traffic_light.hpp>
#include <simulation_api/metrics/metrics_manager.hpp>

#include <awapi_accessor/accessor.hpp>

#include <openscenario_msgs/msg/driver_model.hpp>

#include <autoware_auto_msgs/msg/vehicle_control_command.hpp>
#include <autoware_auto_msgs/msg/vehicle_state_command.hpp>
#include <rclcpp/rclcpp.hpp>
#include <xmlrpcpp/XmlRpcClient.h>
#include <xmlrpcpp/XmlRpcValue.h>
#include <xmlrpcpp/XmlRpcException.h>

#include <memory>
#include <string>
#include <utility>

namespace scenario_simulator
{
class ExecutionFailedError : public std::runtime_error
{
public:
  explicit ExecutionFailedError(XmlRpc::XmlRpcValue value)
  : runtime_error(value["message"]) {}

  explicit ExecutionFailedError(const char * message)
  : runtime_error(message) {}

  virtual ~ExecutionFailedError() = default;
};

class API
{
  using EntityManager = simulation_api::entity::EntityManager;

  // std::shared_ptr<autoware_api::Accessor> access_rights_;

#define FORWARD_TO_ENTITY_MANAGER(NAME) \
  template \
  < \
    typename ... Ts \
  > \
  decltype(auto) NAME(Ts && ... xs) \
  { \
    return entity_manager_ptr_->NAME(std::forward<decltype(xs)>(xs)...); \
  } static_assert(true, "")

public:
  template
  <
    class NodeT,
    class AllocatorT = std::allocator<void>
  >
  explicit API(
    NodeT && node,
    const std::string & map_path = "",
    const bool verbose = false,
    const bool standalone_mode = false,
    const std::string & metrics_logfile_path = "/tmp/metrics.json",
    const rclcpp::SubscriptionOptionsWithAllocator<AllocatorT> & options =
    rclcpp::SubscriptionOptionsWithAllocator<AllocatorT>())
<<<<<<< HEAD
  : // access_rights_(std::make_shared<decltype(access_rights_)::element_type>(node)),
=======
  : access_rights_(std::make_shared<decltype(access_rights_)::element_type>(node)),
    standalone_mode(standalone_mode),
>>>>>>> 4e262bc9
    metrics_manager_(verbose, metrics_logfile_path)
  {
    std::string address = "127.0.0.1";

    int port = 8080;

    node->declare_parameter("port", port);
    node->get_parameter("port", port);
    node->undeclare_parameter("port");
    auto cmd_cb = std::bind(&API::vehicleControlCommandCallback, this, std::placeholders::_1);
    cmd_sub_ = rclcpp::create_subscription<autoware_auto_msgs::msg::VehicleControlCommand>(
      node,
      "input/vehicle_control_command",
      rclcpp::QoS(10),
      std::move(cmd_cb),
      options);
    auto state_cmd_cb = std::bind(&API::vehicleStateCommandCallback, this, std::placeholders::_1);
    state_cmd_sub_ = rclcpp::create_subscription<autoware_auto_msgs::msg::VehicleStateCommand>(
      node,
      "input/vehicle_state_command",
      rclcpp::QoS(10),
      std::move(state_cmd_cb),
      options);
    entity_manager_ptr_ = std::make_shared<EntityManager>(node, map_path);
    metrics_manager_.setEntityManager(entity_manager_ptr_);
    client_ptr_ =
      std::shared_ptr<XmlRpc::XmlRpcClient>(new XmlRpc::XmlRpcClient(address.c_str(), port));
    setVerbose(verbose);
  }

  template<typename T, typename ... Ts>
  void addMetric(const std::string & name, Ts && ... xs)
  {
    metrics_manager_.addMetric<T>(name, std::forward<Ts>(xs)...);
  }

  void setVerbose(const bool verbose);

  [[deprecated("catalog_xml will be deprecated in the near future")]]
  bool spawn(
    const bool is_ego,
    const std::string & name,
    const std::string & catalog_xml);

  bool spawn(
    const bool is_ego,
    const std::string & name,
    const openscenario_msgs::msg::VehicleParameters & params);

  bool spawn(
    const bool is_ego,
    const std::string & name,
    const openscenario_msgs::msg::PedestrianParameters & params);

  template
  <
    typename ... Ts  // Arguments for setEntityStatus
  >
  decltype(auto) spawn(
    const bool is_ego,
    const std::string & name,
    const std::string & catalog_xml,
    Ts && ... xs)
  {
    return
      spawn(is_ego, name, catalog_xml) &&
      setEntityStatus(name, std::forward<decltype(xs)>(xs)...);
  }

  template
  <
    typename Parameters,  // Maybe, VehicleParameters or PedestrianParameters
    typename ... Ts  // Arguments for setEntityStatus
  >
  decltype(auto) spawn(
    const bool is_ego,
    const std::string & name,
    const Parameters & params,
    Ts && ... xs)
  {
    return
      spawn(is_ego, name, params) &&
      setEntityStatus(name, std::forward<decltype(xs)>(xs)...);
  }

  bool despawn(const std::string & name);

  openscenario_msgs::msg::EntityStatus getEntityStatus(
    const std::string & name);

  bool setEntityStatus(
    const std::string & name,
    const openscenario_msgs::msg::EntityStatus & status);
  bool setEntityStatus(
    const std::string & name,
    const geometry_msgs::msg::Pose & map_pose,
    const openscenario_msgs::msg::ActionStatus & action_status);
  bool setEntityStatus(
    const std::string & name,
    const openscenario_msgs::msg::LaneletPose & lanelet_pose,
    const openscenario_msgs::msg::ActionStatus & action_status);
  bool setEntityStatus(
    const std::string & name,
    const std::string & reference_entity_name,
    const geometry_msgs::msg::Pose & relative_pose,
    const openscenario_msgs::msg::ActionStatus & action_status);
  bool setEntityStatus(
    const std::string & name,
    const std::string & reference_entity_name,
    const geometry_msgs::msg::Point & relative_position,
    const geometry_msgs::msg::Vector3 & relative_rpy,
    const openscenario_msgs::msg::ActionStatus & action_status);

  boost::optional<double> getTimeHeadway(
    const std::string & from,
    const std::string & to);

  void requestLaneChange(
    const std::string & name,
    const std::int64_t to_lanelet_id);
  void requestLaneChange(
    const std::string & name,
    const simulation_api::entity::Direction & direction);

  void setTargetSpeed(
    const std::string & name,
    const double target_speed,
    const bool continuous);

  bool reachPosition(
    const std::string & name,
    const geometry_msgs::msg::Pose & target_pose,
    const double tolerance);
  bool reachPosition(
    const std::string & name,
    const openscenario_msgs::msg::LaneletPose & target_pose,
    const double tolerance);
  bool reachPosition(
    const std::string & name,
    const std::string & target_name,
    const double tolerance) const;

  bool initialize(double realtime_factor, double step_time);
  bool updateFrame();

  double getCurrentTime() const noexcept
  {
    return current_time_;
  }

  const bool standalone_mode;

  FORWARD_TO_ENTITY_MANAGER(checkCollision);
  FORWARD_TO_ENTITY_MANAGER(entityExists);
  FORWARD_TO_ENTITY_MANAGER(getLinearJerk);
  FORWARD_TO_ENTITY_MANAGER(getLongitudinalDistance);
  FORWARD_TO_ENTITY_MANAGER(getRelativePose);
  FORWARD_TO_ENTITY_MANAGER(getStandStillDuration);
  FORWARD_TO_ENTITY_MANAGER(getTrafficLightArrow);
  FORWARD_TO_ENTITY_MANAGER(getTrafficLightColor);
  FORWARD_TO_ENTITY_MANAGER(isInLanelet);
  FORWARD_TO_ENTITY_MANAGER(requestAcquirePosition);
  FORWARD_TO_ENTITY_MANAGER(setDriverModel);
  FORWARD_TO_ENTITY_MANAGER(setTrafficLightArrow);
  FORWARD_TO_ENTITY_MANAGER(setTrafficLightArrowPhase);
  FORWARD_TO_ENTITY_MANAGER(setTrafficLightColor);
  FORWARD_TO_ENTITY_MANAGER(setTrafficLightColorPhase);
  FORWARD_TO_ENTITY_MANAGER(toLaneletPose);
  FORWARD_TO_ENTITY_MANAGER(toMapPose);

private:
  bool spawn(
    const bool is_ego,
    const std::string & catalog_xml,
    const openscenario_msgs::msg::EntityStatus & status);

  template
  <
    typename Parameters  // Maybe, VehicleParameters or PedestrianParameters
  >
  bool spawn(
    const bool is_ego,
    const Parameters & parameters,
    const openscenario_msgs::msg::EntityStatus & status)
  {
    return spawn(is_ego, parameters.toXml(), status);
  }

  openscenario_msgs::msg::EntityStatus toStatus(XmlRpc::XmlRpcValue param);
  XmlRpc::XmlRpcValue toValue(openscenario_msgs::msg::EntityStatus status);

  std::shared_ptr<XmlRpc::XmlRpcClient> client_ptr_;
  std::shared_ptr<simulation_api::entity::EntityManager> entity_manager_ptr_;
  double step_time_;
  double current_time_;

  void vehicleControlCommandCallback(autoware_auto_msgs::msg::VehicleControlCommand::SharedPtr msg);
  boost::optional<autoware_auto_msgs::msg::VehicleControlCommand> current_cmd_;
  rclcpp::Subscription<autoware_auto_msgs::msg::VehicleControlCommand>::SharedPtr cmd_sub_;

  void vehicleStateCommandCallback(autoware_auto_msgs::msg::VehicleStateCommand::SharedPtr msg);
  boost::optional<autoware_auto_msgs::msg::VehicleStateCommand> current_state_cmd_;
  rclcpp::Subscription<autoware_auto_msgs::msg::VehicleStateCommand>::SharedPtr state_cmd_sub_;

  metrics::MetricsManager metrics_manager_;
};
}  // namespace scenario_simulator

#endif  // SIMULATION_API__API__API_HPP_<|MERGE_RESOLUTION|>--- conflicted
+++ resolved
@@ -53,8 +53,6 @@
 {
   using EntityManager = simulation_api::entity::EntityManager;
 
-  // std::shared_ptr<autoware_api::Accessor> access_rights_;
-
 #define FORWARD_TO_ENTITY_MANAGER(NAME) \
   template \
   < \
@@ -79,12 +77,7 @@
     const std::string & metrics_logfile_path = "/tmp/metrics.json",
     const rclcpp::SubscriptionOptionsWithAllocator<AllocatorT> & options =
     rclcpp::SubscriptionOptionsWithAllocator<AllocatorT>())
-<<<<<<< HEAD
-  : // access_rights_(std::make_shared<decltype(access_rights_)::element_type>(node)),
-=======
-  : access_rights_(std::make_shared<decltype(access_rights_)::element_type>(node)),
-    standalone_mode(standalone_mode),
->>>>>>> 4e262bc9
+  : standalone_mode(standalone_mode),
     metrics_manager_(verbose, metrics_logfile_path)
   {
     std::string address = "127.0.0.1";
