// Copyright 2015-2020 Tier IV, Inc. All rights reserved.
//
// Licensed under the Apache License, Version 2.0 (the "License");
// you may not use this file except in compliance with the License.
// You may obtain a copy of the License at
//
//     http://www.apache.org/licenses/LICENSE-2.0
//
// Unless required by applicable law or agreed to in writing, software
// distributed under the License is distributed on an "AS IS" BASIS,
// WITHOUT WARRANTIES OR CONDITIONS OF ANY KIND, either express or implied.
// See the License for the specific language governing permissions and
// limitations under the License.

#include <simulation_api/behavior/vehicle/behavior_tree.hpp>
#include <simulation_api/behavior/vehicle/lane_change_action.hpp>
#include <simulation_api/entity/vehicle_parameter.hpp>

#include <string>
#include <memory>

namespace entity_behavior
{
namespace vehicle
{
LaneChangeAction::LaneChangeAction(const std::string & name, const BT::NodeConfiguration & config)
: entity_behavior::ActionNode(name, config) {}

BT::NodeStatus LaneChangeAction::tick()
{
  std::string request;
  if (!getInput("request", request)) {
    throw BehaviorTreeRuntimeError("failed to get input request in LaneChangeAction");
  }
  if (request != "lane_change") {
    curve_ = boost::none;
    current_s_ = 0;
    return BT::NodeStatus::FAILURE;
  }

  LaneChangeParameter params;
  if (!getInput<LaneChangeParameter>("lane_change_params", params)) {
    throw BehaviorTreeRuntimeError("failed to get input lane_change_params in LaneChangeAction");
  }

  std::shared_ptr<simulation_api::entity::VehicleParameters> vehicle_params_ptr;
  if (!getInput<std::shared_ptr<simulation_api::entity::VehicleParameters>>(
      "vehicle_parameters", vehicle_params_ptr))
  {
    throw BehaviorTreeRuntimeError("failed to get input vehicle_parameters in LaneChangeAction");
  }

  double step_time, current_time;
  if (!getInput<double>("step_time", step_time)) {
    throw BehaviorTreeRuntimeError("failed to get input step_time in LaneChangeAction");
  }
  if (!getInput<double>("current_time", current_time)) {
    throw BehaviorTreeRuntimeError("failed to get input current_time in LaneChangeAction");
  }

  std::shared_ptr<hdmap_utils::HdMapUtils> hdmap_utils_ptr;
  if (!getInput<std::shared_ptr<hdmap_utils::HdMapUtils>>("hdmap_utils", hdmap_utils_ptr)) {
    throw BehaviorTreeRuntimeError("failed to get input hdmap_utils in LaneChangeAction");
  }

  openscenario_msgs::msg::EntityStatus entity_status;
  if (!getInput<openscenario_msgs::msg::EntityStatus>("entity_status", entity_status)) {
    throw BehaviorTreeRuntimeError("failed to get input entity_status in LaneChangeAction");
  }

  if (!curve_) {
    if (request == "lane_change") {
      if (!hdmap_utils_ptr->canChangeLane(entity_status.lanelet_pose.lanelet_id,
        params.to_lanelet_id))
      {
<<<<<<< HEAD
        return BT::NodeStatus::FAILURE;
      }
      auto from_pose = hdmap_utils_ptr->toMapPose(entity_status);
      if (!from_pose) {
=======
>>>>>>> 79fb9e98
        return BT::NodeStatus::FAILURE;
      }
      auto from_pose = hdmap_utils_ptr->toMapPose(entity_status.lanelet_pose).pose;
      auto ret = hdmap_utils_ptr->getLaneChangeTrajectory(from_pose, params.to_lanelet_id);
      if (ret) {
        curve_ = ret->first;
        target_s_ = ret->second;
      } else {
        return BT::NodeStatus::FAILURE;
      }
    }
  }
  if (curve_) {
    double current_linear_vel = entity_status.action_status.twist.linear.x;
    current_s_ = current_s_ + current_linear_vel * step_time;
    if (current_s_ < curve_->getLength()) {
      geometry_msgs::msg::Pose pose = curve_->getPose(current_s_, true);
      openscenario_msgs::msg::EntityStatus entity_status_updated;
      entity_status_updated.pose = pose;
      auto lanelet_pose = hdmap_utils_ptr->toLaneletPose(pose);
      if (lanelet_pose) {
        entity_status_updated.lanelet_pose = lanelet_pose.get();
      } else {
        entity_status_updated.lanelet_pose_valid = false;
      }
      setOutput("updated_status", entity_status_updated);
      return BT::NodeStatus::RUNNING;
    } else {
      double s = (current_s_ - curve_->getLength()) + target_s_;
      curve_ = boost::none;
      current_s_ = 0;
      openscenario_msgs::msg::EntityStatus entity_status_updated;
      openscenario_msgs::msg::LaneletPose lanelet_pose;
      lanelet_pose.lanelet_id = params.to_lanelet_id;
      lanelet_pose.s = s;
      lanelet_pose.offset = 0;
<<<<<<< HEAD
      entity_status_updated.pose = hdmap_utils_ptr->toMapPose(lanelet_pose);
=======
      entity_status_updated.pose = hdmap_utils_ptr->toMapPose(lanelet_pose).pose;
>>>>>>> 79fb9e98
      entity_status_updated.lanelet_pose = lanelet_pose;
      setOutput("updated_status", entity_status_updated);
      return BT::NodeStatus::SUCCESS;
    }
  }
  return BT::NodeStatus::FAILURE;
}
}      // namespace vehicle
}  // namespace entity_behavior<|MERGE_RESOLUTION|>--- conflicted
+++ resolved
@@ -73,13 +73,6 @@
       if (!hdmap_utils_ptr->canChangeLane(entity_status.lanelet_pose.lanelet_id,
         params.to_lanelet_id))
       {
-<<<<<<< HEAD
-        return BT::NodeStatus::FAILURE;
-      }
-      auto from_pose = hdmap_utils_ptr->toMapPose(entity_status);
-      if (!from_pose) {
-=======
->>>>>>> 79fb9e98
         return BT::NodeStatus::FAILURE;
       }
       auto from_pose = hdmap_utils_ptr->toMapPose(entity_status.lanelet_pose).pose;
@@ -116,11 +109,7 @@
       lanelet_pose.lanelet_id = params.to_lanelet_id;
       lanelet_pose.s = s;
       lanelet_pose.offset = 0;
-<<<<<<< HEAD
-      entity_status_updated.pose = hdmap_utils_ptr->toMapPose(lanelet_pose);
-=======
       entity_status_updated.pose = hdmap_utils_ptr->toMapPose(lanelet_pose).pose;
->>>>>>> 79fb9e98
       entity_status_updated.lanelet_pose = lanelet_pose;
       setOutput("updated_status", entity_status_updated);
       return BT::NodeStatus::SUCCESS;
