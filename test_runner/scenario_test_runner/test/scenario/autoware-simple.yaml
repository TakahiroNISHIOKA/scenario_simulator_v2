ScenarioModifiers:
  ScenarioModifier:
    - name: DUMMY
      start: 0
      step: 2
      stop: 5
OpenSCENARIO:
  FileHeader:
    revMajor: 1
    revMinor: 0
    date: '2021-09-06T09:09:41.856Z'
    description: ''
    author: ''
  ParameterDeclarations:
    ParameterDeclaration: []
  CatalogLocations:
    CatalogLocation: []
  RoadNetwork:
    LogicFile:
      filepath: $(find-pkg-share kashiwanoha_map)/map
    TrafficSignals:
      TrafficSignalController: []
  Entities:
    ScenarioObject:
      - name: ego
        Vehicle:
          name: ''
          vehicleCategory: car
          BoundingBox:
            Center:
              x: 0
              y: 0
              z: 1.25
            Dimensions:
              width: 2.25
              length: 4.77
              height: 2.5
          Performance:
            maxSpeed: 50
            maxAcceleration: INF
            maxDeceleration: INF
          Axles:
            FrontAxle:
              maxSteering: 0.5236
              wheelDiameter: 0.6
              trackWidth: 4
              positionX: 1
              positionZ: 0.3
            RearAxle:
              maxSteering: 0.5236
              wheelDiameter: 0.6
              trackWidth: 4
              positionX: 0
              positionZ: 0.3
          Properties:
            Property: []
        ObjectController:
          Controller:
            name: ''
            Properties:
              Property:
<<<<<<< HEAD
                - name: isEgo
                  value: 'true'
=======
                - { name: isEgo, value: 'true' }
                - { name: minJerk, value: -1.5 }
                - { name: maxJerk, value:  1.5 }
>>>>>>> d3ef103e
  Storyboard:
    Init:
      Actions:
        Private:
          - entityRef: ego
            PrivateAction:
              - TeleportAction:
                  Position:
                    LanePosition:
                      roadId: ''
                      laneId: '34513'
                      s: 0
                      offset: 0
                      Orientation:
                        type: relative
                        h: 0
                        p: 0
                        r: 0
              - RoutingAction:
                  AcquirePositionAction:
                    Position:
                      LanePosition:
                        roadId: ''
                        laneId: '34507'
                        s: 50
                        offset: 0
                        Orientation:
                          type: relative
                          h: 0
                          p: 0
                          r: 0
              - LongitudinalAction:
                  SpeedAction:
                    SpeedActionDynamics:
                      dynamicsDimension: time
                      value: 0
                      dynamicsShape: step
                    SpeedActionTarget:
                      AbsoluteTargetSpeed:
                        value: 2.778
    Story:
      - name: ''
        Act:
          - name: _EndCondition
            ManeuverGroup:
              - maximumExecutionCount: 1
                name: ''
                Actors:
                  selectTriggeringEntities: false
                  EntityRef:
                    - entityRef: ego
                Maneuver:
                  - name: ''
                    Event:
                      - name: ''
                        priority: parallel
                        StartTrigger:
                          ConditionGroup:
                            - Condition:
                                - name: ''
                                  delay: 0
                                  conditionEdge: none
                                  ByEntityCondition:
                                    TriggeringEntities:
                                      triggeringEntitiesRule: any
                                      EntityRef:
                                        - entityRef: ego
                                    EntityCondition:
                                      ReachPositionCondition:
                                        Position:
                                          LanePosition:
                                            roadId: ''
                                            laneId: '34507'
                                            s: 50
                                            offset: 0
                                            Orientation:
                                              type: relative
                                              h: 0
                                              p: 0
                                              r: 0
                                        tolerance: 0.5
                                - name: ''
                                  delay: 0
                                  conditionEdge: none
                                  ByValueCondition:
                                    UserDefinedValueCondition:
                                      name: ego.currentState
                                      rule: equalTo
                                      value: ArrivedGoal
                        Action:
                          - name: ''
                            UserDefinedAction:
                              CustomCommandAction:
                                type: exitSuccess
                      - name: ''
                        priority: parallel
                        StartTrigger:
                          ConditionGroup:
                            - Condition:
                                - name: ''
                                  delay: 0
                                  conditionEdge: none
                                  ByValueCondition:
                                    SimulationTimeCondition:
                                      value: 180
                                      rule: greaterThan
                        Action:
                          - name: ''
                            UserDefinedAction:
                              CustomCommandAction:
                                type: exitFailure
            StartTrigger:
              ConditionGroup:
                - Condition:
                    - name: ''
                      delay: 0
                      conditionEdge: none
                      ByValueCondition:
                        SimulationTimeCondition:
                          value: 0
                          rule: greaterThan
    StopTrigger:
      ConditionGroup: []<|MERGE_RESOLUTION|>--- conflicted
+++ resolved
@@ -59,14 +59,9 @@
             name: ''
             Properties:
               Property:
-<<<<<<< HEAD
-                - name: isEgo
-                  value: 'true'
-=======
                 - { name: isEgo, value: 'true' }
                 - { name: minJerk, value: -1.5 }
                 - { name: maxJerk, value:  1.5 }
->>>>>>> d3ef103e
   Storyboard:
     Init:
       Actions:
