#!/usr/bin/env python3
# -*- coding: utf-8 -*-

# Copyright 2020 Tier IV, Inc. All rights reserved.
#
# Licensed under the Apache License, Version 2.0 (the "License");
# you may not use this file except in compliance with the License.
# You may obtain a copy of the License at
#
#     http://www.apache.org/licenses/LICENSE-2.0
#
# Unless required by applicable law or agreed to in writing, software
# distributed under the License is distributed on an "AS IS" BASIS,
# WITHOUT WARRANTIES OR CONDITIONS OF ANY KIND, either express or implied.
# See the License for the specific language governing permissions and
# limitations under the License.


import argparse
import rclpy
import time

from openscenario_utility.validation import XOSCValidator
from pathlib import Path
from scenario_test_runner.converter_handler import ConverterHandler
from scenario_test_runner.workflow import Workflow, resolve_ros_package
from scenario_test_runner.lifecycle_controller import LifecycleController
from sys import exit


class ScenarioTestRunner(LifecycleController):
    """
    Class to test scenarios.

    Attributes
    ----------
    SLEEP_RATE : int
        Time to sleep before next scenario.

    """

    SLEEP_RATE = 1

    def __init__(
            self,  # Arguments are alphabetically sorted
            global_frame_rate: float,
            global_real_time_factor: float,
            global_timeout: int,  # [sec]
            log_directory: Path,  # DEPRECATED
            ):
        """
        Initialize the class ScenarioTestRunner.

        Arguments
        ---------
        global_timeout : int
            If the success or failure of the simulation is not determined even
            after the specified time (seconds) has passed, the simulation is
            forcibly terminated as a failure.

        log_directory : Path
            Deprecated.

        Returns
        -------
        None

        """
        self.global_frame_rate = global_frame_rate
        self.global_real_time_factor = global_real_time_factor
        self.global_timeout = global_timeout

        self.launcher_path = Path(__file__).resolve().parent.parent
        self.log_path = Path(resolve_ros_package(str(log_directory)))

        self.xosc_scenarios = []
        self.local_frame_rates = []

    def run_workflow(self, path: Path, no_validation):
        """
        Run workflow.

        Arguments
        ---------
        path : Path
            The path to the workflow file.

        Returns
        -------
        None

        """
        workflow = Workflow(path)

        self.yaml_scenarios = []

        expects = []
        local_frame_rates = []

        for scenario in workflow.scenarios:
            self.yaml_scenarios.append(scenario['path'])

            if 'expect' not in scenario:
                expects.append('success')
            else:
                expects.append(scenario['expect'])

<<<<<<< HEAD
            if 'frame-rate' not in scenario:
                local_frame_rates.append(self.global_frame_rate)
=======
            if 'step_time_ms' not in scenario:
                step_times_ms.append(10)
>>>>>>> 52f2e887
            else:
                local_frame_rates.append(float(scenario['frame-rate']))

        self.xosc_scenarios, self.xosc_expects, self.local_frame_rates \
            = ConverterHandler.convert_all_scenarios(
                self.yaml_scenarios, expects, local_frame_rates, self.launcher_path)

        if not no_validation.lower() in ["true", "t", "yes", "1"]:
            self.validate_all_scenarios()

        super().__init__()

        self.run_all_scenarios()

    def validate_all_scenarios(self):
        """Validate all scenarios."""
        is_valid = XOSCValidator(False)
        for scenario in self.xosc_scenarios:
            if not is_valid(scenario):
                exit()

    def monitor_state(self):
        start = time.time()

        while (time.time() - start) < self.global_timeout \
                if self.global_timeout is not None else True:

            current_state = self.get_lifecycle_state()

            if current_state == 'inactive':
                self.get_logger().info(
                    "Simulator normally transitioned to the inactive state.")
                return

            time.sleep(self.SLEEP_RATE)

        self.get_logger().error("The simulation has timed out. Forcibly inactivate.")

        self.deactivate_node()

    def run_scenario(self):
        """Run scenario."""
        time.sleep(self.SLEEP_RATE)
        self.activate_node()
        self.monitor_state()

    def run_all_scenarios(self):
        """
        Run all scenarios.

        Returns
        -------
        None

        """
        if not self.log_path.exists():
            self.log_path.mkdir(parents=True, exist_ok=True)

        for index, scenario in enumerate(self.xosc_scenarios):
            self.get_logger().info(
                "Run " + str(index + 1) + " of " + str(len(self.xosc_scenarios)))

            self.configure_node(
                expect=self.xosc_expects[index],
                log_path=self.log_path,
                real_time_factor=self.global_real_time_factor,
                scenario=scenario,
                frame_rate=self.local_frame_rates[index],
                )

            if self.get_lifecycle_state() == 'unconfigured':
                self.get_logger().error("Failed to configure interpreter")

            else:
                self.run_scenario()
                self.cleanup_node()

        self.shutdown()

    def __del__(self):
        pass


def main():
    parser = argparse.ArgumentParser(description='launch simulator')

    parser.add_argument(  # DEPRECATED
        '--log_directory',
        type=Path,
        default=Path('/tmp'),
        help='Specify log_directory you want to execute.')

    parser.add_argument(
        '--no_validation',
        default=False,
        help='Disable validation to generated scenarios.')

    parser.add_argument(
        '--global-frame-rate',
        type=float,
        default=30
        )

    parser.add_argument(
        '--global-real-time-factor',
        type=float,
        default=1.0,
        help="Specify the ratio of simulation time to real time. If you set a "
             "value greater than 1, the simulation will be faster than in "
             "reality, and if you set a value less than 1, the simulation will "
             "be slower than in reality.")

    parser.add_argument(
        '-s', '--scenario',
        help='Specify the scenario you want to execute.')

    parser.add_argument(
        '-t', '--global-timeout',
        default=180,
        help="Specify the simulation time limit. This time limit is independent "
             "of the simulation playback speed determined by the option "
             "real_time_factor. It also has nothing to do with OpenSCENARIO's "
             "SimulationTimeCondition.")

    parser.add_argument(
        '-w', '--workflow',
        type=str,
        help='Specify workflow you want to execute.')

    parser.add_argument('--ros-args', nargs='*')  # XXX DIRTY HACK
    parser.add_argument('-r', nargs='*')  # XXX DIRTY HACK

    args = parser.parse_args()

    ScenarioTestRunner(
        global_frame_rate=args.global_frame_rate,
        global_real_time_factor=args.global_real_time_factor,
        global_timeout=args.global_timeout,
        log_directory=args.log_directory,  # DEPRECATED
        ).run_workflow(
            Path(resolve_ros_package(args.workflow)).resolve(),
            args.no_validation)

    rclpy.shutdown()


if __name__ == '__main__':
    """Entrypoint."""
    main()<|MERGE_RESOLUTION|>--- conflicted
+++ resolved
@@ -105,13 +105,8 @@
             else:
                 expects.append(scenario['expect'])
 
-<<<<<<< HEAD
             if 'frame-rate' not in scenario:
                 local_frame_rates.append(self.global_frame_rate)
-=======
-            if 'step_time_ms' not in scenario:
-                step_times_ms.append(10)
->>>>>>> 52f2e887
             else:
                 local_frame_rates.append(float(scenario['frame-rate']))
 
@@ -230,7 +225,7 @@
 
     parser.add_argument(
         '-t', '--global-timeout',
-        default=180,
+        default=30,
         help="Specify the simulation time limit. This time limit is independent "
              "of the simulation playback speed determined by the option "
              "real_time_factor. It also has nothing to do with OpenSCENARIO's "
