--- conflicted
+++ resolved
@@ -42,17 +42,17 @@
 
   template <typename Node, typename Scope>
   explicit Axle(const Node & node, Scope & scope)
-<<<<<<< HEAD
   : max_steering(readAttribute<Double>("maxSteering", node, scope)),
     wheel_diameter(readAttribute<Double>("wheelDiameter", node, scope)),
     track_width(readAttribute<Double>("trackWidth", node, scope)),
     position_x(readAttribute<Double>("positionX", node, scope)),
     position_z(readAttribute<Double>("positionZ", node, scope))
-  {}
+  {
+  }
 
   explicit operator openscenario_msgs::msg::Axle() const
   {
-    openscenario_msgs::msg::Axle axle {};
+    openscenario_msgs::msg::Axle axle;
     {
       axle.max_steering = max_steering;
       axle.wheel_diameter = wheel_diameter;
@@ -64,29 +64,6 @@
     return axle;
   }
 };
-=======
-  : max_steering{readAttribute<Double>("maxSteering", node, scope)},
-    wheel_diameter{readAttribute<Double>("wheelDiameter", node, scope)},
-    track_width{readAttribute<Double>("trackWidth", node, scope)},
-    position_x{readAttribute<Double>("positionX", node, scope)},
-    position_z{readAttribute<Double>("positionZ", node, scope)}
-  {
-  }
-};
-
-#define BOILERPLATE(TYPENAME)                                                                  \
-  template <typename... Ts>                                                                    \
-  std::basic_ostream<Ts...> & operator<<(std::basic_ostream<Ts...> & os, const TYPENAME & rhs) \
-  {                                                                                            \
-    return os << indent << blue << "<" #TYPENAME << " "                                        \
-              << highlight("maxSteering", rhs.max_steering) << " "                             \
-              << highlight("wheelDiameter", rhs.wheel_diameter) << " "                         \
-              << highlight("trackWidth", rhs.track_width) << " "                               \
-              << highlight("positionX", rhs.position_x) << " "                                 \
-              << highlight("positionZ", rhs.position_z) << blue << "/>" << reset;              \
-  }                                                                                            \
-  static_assert(true, "")
->>>>>>> 85415a3e
 
 std::ostream & operator<<(std::ostream &, const Axle &);
 
@@ -112,15 +89,8 @@
   using Axle::Axle;
 };
 
-<<<<<<< HEAD
 std::ostream & operator<<(std::ostream &, const AdditionalAxle &);
-}
-=======
-BOILERPLATE(AdditionalAxle);
-
-#undef BOILERPLATE
 }  // namespace syntax
->>>>>>> 85415a3e
 }  // namespace openscenario_interpreter
 
 #endif  // OPENSCENARIO_INTERPRETER__SYNTAX__AXLE_HPP_