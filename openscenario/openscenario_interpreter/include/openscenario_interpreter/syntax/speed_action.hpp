// Copyright 2015-2020 Tier IV, Inc. All rights reserved.
//
// Licensed under the Apache License, Version 2.0 (the "License");
// you may not use this file except in compliance with the License.
// You may obtain a copy of the License at
//
//     http://www.apache.org/licenses/LICENSE-2.0
//
// Unless required by applicable law or agreed to in writing, software
// distributed under the License is distributed on an "AS IS" BASIS,
// WITHOUT WARRANTIES OR CONDITIONS OF ANY KIND, either express or implied.
// See the License for the specific language governing permissions and
// limitations under the License.

#ifndef OPENSCENARIO_INTERPRETER__SYNTAX__SPEED_ACTION_HPP_
#define OPENSCENARIO_INTERPRETER__SYNTAX__SPEED_ACTION_HPP_

#include <openscenario_interpreter/procedure.hpp>
#include <openscenario_interpreter/syntax/rule.hpp>
#include <openscenario_interpreter/syntax/speed_action_target.hpp>
#include <openscenario_interpreter/syntax/string.hpp>
#include <openscenario_interpreter/syntax/transition_dynamics.hpp>
#include <unordered_map>

namespace openscenario_interpreter
{
inline namespace syntax
{
/* ---- SpeedAction ------------------------------------------------------------
 *
 *  <xsd:complexType name="SpeedAction">
 *    <xsd:all>
 *      <xsd:element name="SpeedActionDynamics" type="TransitionDynamics"/>
 *      <xsd:element name="SpeedActionTarget" type="SpeedActionTarget"/>
 *    </xsd:all>
 *  </xsd:complexType>
 *
 * -------------------------------------------------------------------------- */
struct SpeedAction
{
  Scope inner_scope;

  const TransitionDynamics speed_action_dynamics;

  const SpeedActionTarget speed_action_target;

  template <typename Node>
  explicit SpeedAction(const Node & node, Scope & outer_scope)
  : inner_scope(outer_scope),
    speed_action_dynamics(
      readElement<TransitionDynamics>("SpeedActionDynamics", node, inner_scope)),
    speed_action_target(readElement<SpeedActionTarget>("SpeedActionTarget", node, inner_scope))
  {
  }

  std::unordered_map<String, Boolean> accomplishments;

  auto reset()
  {
    accomplishments.clear();
    for (const auto & actor : inner_scope.actors) {
      accomplishments.emplace(actor, false);
    }
  }

  decltype(auto) operator()(const Scope::Actor & actor)
  {
<<<<<<< HEAD
    std::function<double()> calc_absolute_target_speed;
    std::function<bool(const Scope::Actor &)> is_end;
    std::tie(calc_absolute_target_speed, is_end) = speed_action_target();

    double current_absolute_target_speed = calc_absolute_target_speed();
    switch (speed_action_dynamics.dynamics_shape) {
      case DynamicsShape::step: {
        auto status = getEntityStatus(actor);
        status.action_status.twist.linear.x = current_absolute_target_speed;
        setEntityStatus(actor, status);
        setTargetSpeed(actor, current_absolute_target_speed, true);
        break;
=======
    return setTargetSpeed(actor, value, true);
  }

  template <typename T>
  decltype(auto) setStepTransition(const Scope::Actor & actor, const T value) const
  {
    auto status = getEntityStatus(actor);
    status.action_status.twist.linear.x = value;
    setEntityStatus(actor, status);
    return setTargetSpeed(actor, status.action_status.twist.linear.x, true);
  }

  decltype(auto) operator()(const Scope::Actor & actor) const
  {
    if (speed_action_target.is<AbsoluteTargetSpeed>()) {
      switch (speed_action_dynamics.dynamics_shape) {
        case DynamicsShape::linear:
          return setLinearTransition(actor, speed_action_target.as<AbsoluteTargetSpeed>().value);
        case DynamicsShape::step:
          return setStepTransition(actor, speed_action_target.as<AbsoluteTargetSpeed>().value);
        default:
          throw UNSUPPORTED_SETTING_DETECTED(SpeedAction, speed_action_dynamics.dynamics_shape);
>>>>>>> 8c01a535
      }
      case DynamicsShape::linear: {
        setTargetSpeed(actor, current_absolute_target_speed, true);
        break;
      }
      default:
        THROW(ImplementationFault);
    }

    if (speed_action_target.is<RelativeTargetSpeed>()) {
      // dynamics_shape is not taken in account
      check = [calc_absolute_target_speed, is_end = std::move(is_end)](const Scope::Actor & actor) {
        setTargetSpeed(actor, calc_absolute_target_speed(), true);
        return is_end(actor);
      };
    } else {
<<<<<<< HEAD
      check = std::move(is_end);
=======
      throw UNSUPPORTED_SETTING_DETECTED(SpeedAction, speed_action_target.type().name());
>>>>>>> 8c01a535
    }
  }

  auto start()
  {
    reset();

    for (const auto & actor : inner_scope.actors) {
      (*this)(actor);
    }

    return unspecified;
  }

<<<<<<< HEAD
=======
  auto check(const String & actor)
  try {
    const auto compare = Rule(Rule::equalTo);

    if (speed_action_target.is<AbsoluteTargetSpeed>()) {
      return compare(
        getEntityStatus(actor).action_status.twist.linear.x,
        speed_action_target.as<AbsoluteTargetSpeed>().value);
    } else {
      throw UNSUPPORTED_SETTING_DETECTED(SpeedAction, speed_action_target.type().name());
    }
  } catch (const SemanticError &) {
    return false;  // NOTE: The actor is maybe lane-changing now.
  }

>>>>>>> 8c01a535
  auto update()
  {
    for (auto && each : accomplishments) {
      each.second = each.second or (check ? check(Scope::Actor(each.first)) : true);
    }
  }

  auto accomplished()
  {
    update();
    return std::all_of(std::begin(accomplishments), std::end(accomplishments), cdr);
  }

private:
  std::function<bool(const Scope::Actor &)> check;
};
}  // namespace syntax
}  // namespace openscenario_interpreter

#endif  // OPENSCENARIO_INTERPRETER__SYNTAX__SPEED_ACTION_HPP_<|MERGE_RESOLUTION|>--- conflicted
+++ resolved
@@ -65,7 +65,7 @@
 
   decltype(auto) operator()(const Scope::Actor & actor)
   {
-<<<<<<< HEAD
+    //<<<<<<< HEAD
     std::function<double()> calc_absolute_target_speed;
     std::function<bool(const Scope::Actor &)> is_end;
     std::tie(calc_absolute_target_speed, is_end) = speed_action_target();
@@ -78,37 +78,13 @@
         setEntityStatus(actor, status);
         setTargetSpeed(actor, current_absolute_target_speed, true);
         break;
-=======
-    return setTargetSpeed(actor, value, true);
-  }
-
-  template <typename T>
-  decltype(auto) setStepTransition(const Scope::Actor & actor, const T value) const
-  {
-    auto status = getEntityStatus(actor);
-    status.action_status.twist.linear.x = value;
-    setEntityStatus(actor, status);
-    return setTargetSpeed(actor, status.action_status.twist.linear.x, true);
-  }
-
-  decltype(auto) operator()(const Scope::Actor & actor) const
-  {
-    if (speed_action_target.is<AbsoluteTargetSpeed>()) {
-      switch (speed_action_dynamics.dynamics_shape) {
-        case DynamicsShape::linear:
-          return setLinearTransition(actor, speed_action_target.as<AbsoluteTargetSpeed>().value);
-        case DynamicsShape::step:
-          return setStepTransition(actor, speed_action_target.as<AbsoluteTargetSpeed>().value);
-        default:
-          throw UNSUPPORTED_SETTING_DETECTED(SpeedAction, speed_action_dynamics.dynamics_shape);
->>>>>>> 8c01a535
       }
       case DynamicsShape::linear: {
         setTargetSpeed(actor, current_absolute_target_speed, true);
         break;
       }
       default:
-        THROW(ImplementationFault);
+        throw UNSUPPORTED_SETTING_DETECTED(SpeedAction, speed_action_dynamics.dynamics_shape);
     }
 
     if (speed_action_target.is<RelativeTargetSpeed>()) {
@@ -118,11 +94,7 @@
         return is_end(actor);
       };
     } else {
-<<<<<<< HEAD
       check = std::move(is_end);
-=======
-      throw UNSUPPORTED_SETTING_DETECTED(SpeedAction, speed_action_target.type().name());
->>>>>>> 8c01a535
     }
   }
 
@@ -137,24 +109,6 @@
     return unspecified;
   }
 
-<<<<<<< HEAD
-=======
-  auto check(const String & actor)
-  try {
-    const auto compare = Rule(Rule::equalTo);
-
-    if (speed_action_target.is<AbsoluteTargetSpeed>()) {
-      return compare(
-        getEntityStatus(actor).action_status.twist.linear.x,
-        speed_action_target.as<AbsoluteTargetSpeed>().value);
-    } else {
-      throw UNSUPPORTED_SETTING_DETECTED(SpeedAction, speed_action_target.type().name());
-    }
-  } catch (const SemanticError &) {
-    return false;  // NOTE: The actor is maybe lane-changing now.
-  }
-
->>>>>>> 8c01a535
   auto update()
   {
     for (auto && each : accomplishments) {
