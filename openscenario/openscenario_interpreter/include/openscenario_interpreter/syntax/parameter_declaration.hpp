// Copyright 2015-2020 Tier IV, Inc. All rights reserved.
//
// Licensed under the Apache License, Version 2.0 (the "License");
// you may not use this file except in compliance with the License.
// You may obtain a copy of the License at
//
//     http://www.apache.org/licenses/LICENSE-2.0
//
// Unless required by applicable law or agreed to in writing, software
// distributed under the License is distributed on an "AS IS" BASIS,
// WITHOUT WARRANTIES OR CONDITIONS OF ANY KIND, either express or implied.
// See the License for the specific language governing permissions and
// limitations under the License.

#ifndef OPENSCENARIO_INTERPRETER__SYNTAX__PARAMETER_DECLARATION_HPP_
#define OPENSCENARIO_INTERPRETER__SYNTAX__PARAMETER_DECLARATION_HPP_

#include <openscenario_interpreter/reader/attribute.hpp>
#include <string>
#include <vector>

namespace openscenario_interpreter
{
inline namespace syntax
{
/* ---- ParameterDeclaration ---------------------------------------------------
 *
 *  <xsd:complexType name="ParameterDeclaration">
 *    <xsd:attribute name="name" type="String" use="required"/>
 *    <xsd:attribute name="parameterType" type="ParameterType" use="required"/>
 *    <xsd:attribute name="value" type="String" use="required"/>
 *  </xsd:complexType>
 *
 * -------------------------------------------------------------------------- */
struct ParameterDeclaration
{
  const String name;

  const ParameterType parameter_type;

  const String value;

  auto includes(const std::string & name, const std::vector<char> & chars)
  {
    return std::any_of(
      std::begin(chars), std::end(chars), [&](const auto & each)
      {
        return name.find(each) != std::string::npos;
      });
  }

  ParameterDeclaration() = default;

  template <typename Node, typename Scope>
  explicit ParameterDeclaration(const Node & node, Scope & scope)
  : name{readAttribute<String>("name", node, scope)},
    parameter_type{readAttribute<ParameterType>("parameterType", node, scope)},
    value{readAttribute<String>("value", node, scope)}
  {
    if (name.substr(0, 3) == "OSC") {
      throw SyntaxError{
        "Parameter names starting with \"OSC\" are reserved for special use in future versions "
        "of OpenSCENARIO. Generally, it is forbidden to use the OSC prefix."};
    } else if (includes(name, {' ', '$', '\'', '"'})) {
      throw SyntaxError{
        "In parameter names, usage of symbols is restricted. Symbols that must not be used are:\n"
        "  - \" \" (blank space)\n"
        "  - $\n"
        "  - \'\n"
        "  - \"\n"};
    } else {
      scope.parameters.emplace(name, evaluate());
    }
  }

  Element evaluate() const
  {
    switch (parameter_type) {
      case ParameterType::INTEGER:
        return make<Integer>(value);

      case ParameterType::DOUBLE:
        return make<Double>(value);

      case ParameterType::STRING:
        return make<String>(value);

      case ParameterType::UNSIGNED_INT:
        return make<UnsignedInt>(value);

      case ParameterType::UNSIGNED_SHORT:
        return make<UnsignedShort>(value);

      case ParameterType::BOOLEAN:
        return make<Boolean>(value);

      case ParameterType::DATE_TIME:
        return make<String>(value);

      default:
        return unspecified;
    }
  }
};

<<<<<<< HEAD
std::ostream & operator<<(std::ostream &, const ParameterDeclaration &);
=======
std::ostream & operator<<(std::ostream & os, const ParameterDeclaration & declaration)
{
  return os << indent << blue << "<ParameterDeclaration"
            << " " << highlight("name", declaration.name) << " "
            << highlight("parameterType", declaration.parameter_type) << " "
            << highlight("value", declaration.value) << blue << "/>" << reset;
>>>>>>> 85415a3e
}
}  // namespace syntax
}  // namespace openscenario_interpreter

#endif  // OPENSCENARIO_INTERPRETER__SYNTAX__PARAMETER_DECLARATION_HPP_<|MERGE_RESOLUTION|>--- conflicted
+++ resolved
@@ -42,11 +42,9 @@
 
   auto includes(const std::string & name, const std::vector<char> & chars)
   {
-    return std::any_of(
-      std::begin(chars), std::end(chars), [&](const auto & each)
-      {
-        return name.find(each) != std::string::npos;
-      });
+    return std::any_of(std::begin(chars), std::end(chars), [&](const auto & each) {
+      return name.find(each) != std::string::npos;
+    });
   }
 
   ParameterDeclaration() = default;
@@ -103,17 +101,7 @@
   }
 };
 
-<<<<<<< HEAD
 std::ostream & operator<<(std::ostream &, const ParameterDeclaration &);
-=======
-std::ostream & operator<<(std::ostream & os, const ParameterDeclaration & declaration)
-{
-  return os << indent << blue << "<ParameterDeclaration"
-            << " " << highlight("name", declaration.name) << " "
-            << highlight("parameterType", declaration.parameter_type) << " "
-            << highlight("value", declaration.value) << blue << "/>" << reset;
->>>>>>> 85415a3e
-}
 }  // namespace syntax
 }  // namespace openscenario_interpreter
 
