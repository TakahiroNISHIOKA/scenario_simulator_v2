// Copyright 2015-2020 Tier IV, Inc. All rights reserved.
//
// Licensed under the Apache License, Version 2.0 (the "License");
// you may not use this file except in compliance with the License.
// You may obtain a copy of the License at
//
//     http://www.apache.org/licenses/LICENSE-2.0
//
// Unless required by applicable law or agreed to in writing, software
// distributed under the License is distributed on an "AS IS" BASIS,
// WITHOUT WARRANTIES OR CONDITIONS OF ANY KIND, either express or implied.
// See the License for the specific language governing permissions and
// limitations under the License.

#ifndef OPENSCENARIO_INTERPRETER__SYNTAX__VEHICLE_HPP_
#define OPENSCENARIO_INTERPRETER__SYNTAX__VEHICLE_HPP_

#include <openscenario_interpreter/syntax/axles.hpp>
#include <openscenario_interpreter/syntax/bounding_box.hpp>
#include <openscenario_interpreter/syntax/parameter_declarations.hpp>
#include <openscenario_interpreter/syntax/performance.hpp>
#include <openscenario_interpreter/syntax/properties.hpp>
#include <openscenario_interpreter/syntax/vehicle_category.hpp>
<<<<<<< HEAD
#include <openscenario_msgs/msg/vehicle_parameters.hpp>

=======
>>>>>>> 85415a3e
#include <utility>

namespace openscenario_interpreter
{
inline namespace syntax
{
/* ---- Vehicle ----------------------------------------------------------------
 *
 * <xsd:complexType name="Vehicle">
 *   <xsd:all>
 *     <xsd:element name="ParameterDeclarations" type="ParameterDeclarations" minOccurs="0"/>
 *     <xsd:element name="BoundingBox" type="BoundingBox"/>
 *     <xsd:element name="Performance" type="Performance"/>
 *     <xsd:element name="Axles" type="Axles"/>
 *     <xsd:element name="Properties" type="Properties"/>
 *   </xsd:all>
 *   <xsd:attribute name="name" type="String" use="required"/>
 *   <xsd:attribute name="vehicleCategory" type="VehicleCategory" use="required"/>
 * </xsd:complexType>
 *
 * -------------------------------------------------------------------------- */
struct Vehicle
{
  /* ---- name -----------------------------------------------------------------
   *
   *  Name of the vehicle type.
   *
   * ------------------------------------------------------------------------ */
  const String name;

  /* ---- vehicleCategory ------------------------------------------------------
   *
   *  Category of the vehicle (bicycle, train,...).
   *
   * ------------------------------------------------------------------------ */
  const VehicleCategory vehicle_category;

  Scope inner_scope;

  /* ---- ParameterDeclarations ------------------------------------------------
   *
   *  Definition of additional parameters.
   *
   * ------------------------------------------------------------------------ */
  const ParameterDeclarations parameter_declarations;

  /* ---- BoundingBox ----------------------------------------------------------
   *
   *  The three dimensional bounding box that encloses the vehicle.
   *
   * ------------------------------------------------------------------------ */
  const BoundingBox bounding_box;

  /* ---- Performance ----------------------------------------------------------
   *
   *  Performance properties of the vehicle.
   *
   * ------------------------------------------------------------------------ */
  const Performance performance;

  /* ---- Axles ----------------------------------------------------------------
   *
   *  A set of axles (front, rear, additional) and their geometric locations.
   *
   * ------------------------------------------------------------------------ */
  const Axles axles;

  /* ---- Properties -----------------------------------------------------------
   *
   *  Additional properties as name value pairs.
   *
   * ------------------------------------------------------------------------ */
  Properties properties;

<<<<<<< HEAD
  template<typename Node, typename Scope>
=======
  template <typename Node, typename Scope>
>>>>>>> 85415a3e
  explicit Vehicle(const Node & node, Scope & outer_scope)
  : name(readAttribute<String>("name", node, outer_scope)),
    vehicle_category(readAttribute<VehicleCategory>("vehicleCategory", node, outer_scope)),
    inner_scope(outer_scope),
    parameter_declarations(
      readElement<ParameterDeclarations>("ParameterDeclarations", node, inner_scope)),
    bounding_box(readElement<BoundingBox>("BoundingBox", node, inner_scope)),
    performance(readElement<Performance>("Performance", node, inner_scope)),
    axles(readElement<Axles>("Axles", node, inner_scope)),
    properties(readElement<Properties>("Properties", node, inner_scope))
  {
  }

<<<<<<< HEAD
  explicit operator openscenario_msgs::msg::VehicleParameters() const
  {
    openscenario_msgs::msg::VehicleParameters parameter {};
    {
      parameter.name = name;
      parameter.vehicle_category = boost::lexical_cast<String>(vehicle_category);
      parameter.bounding_box = static_cast<openscenario_msgs::msg::BoundingBox>(bounding_box);
      parameter.performance = static_cast<openscenario_msgs::msg::Performance>(performance);
      parameter.axles = static_cast<openscenario_msgs::msg::Axles>(axles);
    }

    return parameter;
  }

  template<typename ... Ts>
  decltype(auto) operator[](Ts && ... xs)
=======
  template <typename... Ts>
  decltype(auto) operator[](Ts &&... xs)
>>>>>>> 85415a3e
  {
    return properties.operator[](std::forward<decltype(xs)>(xs)...);
  }
};

std::ostream & operator<<(std::ostream & os, const Vehicle & datum)
{
<<<<<<< HEAD
  os << (indent++);
  os << blue << "<Vehicle ";
  os << highlight("name", datum.name);
  os << " " << highlight("vehicleCategory", datum.vehicle_category);
  os << blue << ">\n" << reset;
  os << datum.parameter_declarations << "\n";
  os << datum.bounding_box << "\n";
  os << datum.performance << "\n";
  os << datum.axles << "\n";
  os << (--indent) << blue << "</Vehicle>" << reset;

  return os;
}
=======
  return os << (indent++) << blue << "<Vehicle"
            << " " << highlight("name", rhs.name) << " "
            << highlight("vehicleCategory", rhs.vehicle_category) << blue << ">\n"
            << reset << rhs.parameter_declarations << "\n"
            << rhs.bounding_box << "\n"
            << rhs.performance << "\n"
            << rhs.axles << "\n"
            << (--indent) << blue << "</Vehicle>" << reset;
>>>>>>> 85415a3e
}
}  // namespace syntax
}  // namespace openscenario_interpreter

#endif  // OPENSCENARIO_INTERPRETER__SYNTAX__VEHICLE_HPP_<|MERGE_RESOLUTION|>--- conflicted
+++ resolved
@@ -21,11 +21,7 @@
 #include <openscenario_interpreter/syntax/performance.hpp>
 #include <openscenario_interpreter/syntax/properties.hpp>
 #include <openscenario_interpreter/syntax/vehicle_category.hpp>
-<<<<<<< HEAD
 #include <openscenario_msgs/msg/vehicle_parameters.hpp>
-
-=======
->>>>>>> 85415a3e
 #include <utility>
 
 namespace openscenario_interpreter
@@ -100,11 +96,7 @@
    * ------------------------------------------------------------------------ */
   Properties properties;
 
-<<<<<<< HEAD
-  template<typename Node, typename Scope>
-=======
   template <typename Node, typename Scope>
->>>>>>> 85415a3e
   explicit Vehicle(const Node & node, Scope & outer_scope)
   : name(readAttribute<String>("name", node, outer_scope)),
     vehicle_category(readAttribute<VehicleCategory>("vehicleCategory", node, outer_scope)),
@@ -118,10 +110,9 @@
   {
   }
 
-<<<<<<< HEAD
   explicit operator openscenario_msgs::msg::VehicleParameters() const
   {
-    openscenario_msgs::msg::VehicleParameters parameter {};
+    openscenario_msgs::msg::VehicleParameters parameter;
     {
       parameter.name = name;
       parameter.vehicle_category = boost::lexical_cast<String>(vehicle_category);
@@ -133,12 +124,8 @@
     return parameter;
   }
 
-  template<typename ... Ts>
-  decltype(auto) operator[](Ts && ... xs)
-=======
   template <typename... Ts>
   decltype(auto) operator[](Ts &&... xs)
->>>>>>> 85415a3e
   {
     return properties.operator[](std::forward<decltype(xs)>(xs)...);
   }
@@ -146,30 +133,17 @@
 
 std::ostream & operator<<(std::ostream & os, const Vehicle & datum)
 {
-<<<<<<< HEAD
-  os << (indent++);
-  os << blue << "<Vehicle ";
-  os << highlight("name", datum.name);
-  os << " " << highlight("vehicleCategory", datum.vehicle_category);
-  os << blue << ">\n" << reset;
-  os << datum.parameter_declarations << "\n";
-  os << datum.bounding_box << "\n";
-  os << datum.performance << "\n";
-  os << datum.axles << "\n";
-  os << (--indent) << blue << "</Vehicle>" << reset;
+  // clang-format off
 
-  return os;
-}
-=======
-  return os << (indent++) << blue << "<Vehicle"
-            << " " << highlight("name", rhs.name) << " "
-            << highlight("vehicleCategory", rhs.vehicle_category) << blue << ">\n"
-            << reset << rhs.parameter_declarations << "\n"
-            << rhs.bounding_box << "\n"
-            << rhs.performance << "\n"
-            << rhs.axles << "\n"
+  return os << (indent++) << blue << "<Vehicle" << " " << highlight("name", datum.name)
+                                                << " " << highlight("vehicleCategory", datum.vehicle_category) << blue << ">\n" << reset
+            << datum.parameter_declarations << "\n"
+            << datum.bounding_box           << "\n"
+            << datum.performance            << "\n"
+            << datum.axles                  << "\n"
             << (--indent) << blue << "</Vehicle>" << reset;
->>>>>>> 85415a3e
+
+  // clang-format on
 }
 }  // namespace syntax
 }  // namespace openscenario_interpreter
