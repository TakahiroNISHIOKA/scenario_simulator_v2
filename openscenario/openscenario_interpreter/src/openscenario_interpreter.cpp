--- conflicted
+++ resolved
@@ -157,24 +157,13 @@
   timer = create_wall_timer(period, [this, period]() {
     withExceptionHandler([this, period]() {
       if (script) {
-        if (!script.as<OpenScenario>().complete()) {
+        if (not script.as<OpenScenario>().complete()) {
           const auto evaluate_time = execution_timer.invoke("evaluate", [&] {
             script.as<OpenScenario>().evaluate();
-<<<<<<< HEAD
             nlohmann::json json;
             std::cout << (json << script.as<OpenScenario>()).dump(2) << std::endl;
-=======
             return getCurrentTime() >= 0;  // statistics only if getCurrentTime() >= 0
           });
-#ifndef NDEBUG
-          RCLCPP_INFO_STREAM(
-            get_logger(),
-            "[" << (openscenario_interpreter::standby_state.use_count() - 1) << " standby (=> "
-                << (openscenario_interpreter::start_transition.use_count() - 1) << ") => "
-                << (openscenario_interpreter::running_state.use_count() - 1) << " running (=> "
-                << (openscenario_interpreter::stop_transition.use_count() - 1) << ") => "
-                << (openscenario_interpreter::complete_state.use_count() - 1) << " complete]");
-#endif
           if (getCurrentTime() >= 0 && evaluate_time > period) {
             using namespace std::chrono;
             const auto time_ms = duration_cast<milliseconds>(evaluate_time).count();
@@ -191,7 +180,6 @@
               "standard deviation = ", duration_cast<microseconds>(time_statistics.standardDeviation()).count() / 1000.0 , " ms"
             );
             // clang-format on
->>>>>>> 2f358436
           }
         }
       } else {
