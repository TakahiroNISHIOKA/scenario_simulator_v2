// Copyright 2015-2020 Tier IV, Inc. All rights reserved.
//
// Licensed under the Apache License, Version 2.0 (the "License");
// you may not use this file except in compliance with the License.
// You may obtain a copy of the License at
//
//     http://www.apache.org/licenses/LICENSE-2.0
//
// Unless required by applicable law or agreed to in writing, software
// distributed under the License is distributed on an "AS IS" BASIS,
// WITHOUT WARRANTIES OR CONDITIONS OF ANY KIND, either express or implied.
// See the License for the specific language governing permissions and
// limitations under the License.

#define OPENSCENARIO_INTERPRETER_ALLOW_ATTRIBUTES_TO_BE_BLANK
#define OPENSCENARIO_INTERPRETER_NO_EXTENSION

// clang-format off (NOTE: ament-clang-format does not respect the include order)
#include <concealer/autoware_def.hpp>
// clang-format on

#include <algorithm>
#include <boost/filesystem.hpp>
#include <boost/filesystem/operations.hpp>
#include <concealer/execute.hpp>
#include <memory>
#include <nlohmann/json.hpp>
#include <openscenario_interpreter/openscenario_interpreter.hpp>
#include <rclcpp_components/register_node_macro.hpp>
#include <string>

namespace openscenario_interpreter
{
#define INTERPRETER_INFO_STREAM(...) \
  RCLCPP_INFO_STREAM(get_logger(), "\x1b[32m" << __VA_ARGS__ << "\x1b[0m")

// NOTE: Error on simulation is not error of the interpreter; so we print error messages into INFO_STREAM.
#define INTERPRETER_ERROR_STREAM(...) \
  RCLCPP_INFO_STREAM(get_logger(), "\x1b[1;31m" << __VA_ARGS__ << "\x1b[0m")

Interpreter::Interpreter(const rclcpp::NodeOptions & options)
: rclcpp_lifecycle::LifecycleNode("openscenario_interpreter", options),
  publisher_of_context(create_publisher<Context>("context", rclcpp::QoS(1).transient_local())),
  intended_result("success"),
  local_frame_rate(30),
  local_real_time_factor(1.0),
  osc_path(""),
  output_directory("/tmp")
{
#define DECLARE_PARAMETER(IDENTIFIER) \
  declare_parameter<decltype(IDENTIFIER)>(#IDENTIFIER, IDENTIFIER)

  DECLARE_PARAMETER(intended_result);
  DECLARE_PARAMETER(local_frame_rate);
  DECLARE_PARAMETER(local_real_time_factor);
  DECLARE_PARAMETER(osc_path);
  DECLARE_PARAMETER(output_directory);

#undef DECLARE_PARAMETER

  reset();
}

void Interpreter::report(
  const junit::TestResult & result,  //
  const std::string & type,          //
  const std::string & what)
{
  current_result = result;
  current_error_type = type;
  current_error_what = what;

  INTERPRETER_INFO_STREAM("Deactivate myself.");
  deactivate();
  INTERPRETER_INFO_STREAM("Deactivated myself.");
}

pid_t record_process_id = 0;

template <typename... Ts>
auto record_start(Ts &&... xs)
{
  record_process_id = fork();

  const std::vector<std::string> argv{
    "python3", "/opt/ros/foxy/bin/ros2", "bag", "record", std::forward<decltype(xs)>(xs)...};

  if (record_process_id < 0) {
    throw std::system_error(errno, std::system_category());
  } else if (record_process_id == 0 and concealer::execute(argv) < 0) {
    std::cout << std::system_error(errno, std::system_category()).what() << std::endl;
    std::exit(EXIT_FAILURE);
  } else {
    return record_process_id;
  }
}

auto record_end()
{
  int status = 0;

  if (::kill(record_process_id, SIGINT) or waitpid(record_process_id, &status, 0) < 0) {
    std::exit(EXIT_FAILURE);
  }
}

Interpreter::Result Interpreter::on_configure(const rclcpp_lifecycle::State &)
try {
  INTERPRETER_INFO_STREAM("Configuring.");

  // NOTE: Wait for parameters to be set.
  std::this_thread::sleep_for(std::chrono::seconds(1));

#define GET_PARAMETER(IDENTIFIER) get_parameter(#IDENTIFIER, IDENTIFIER)

  GET_PARAMETER(intended_result);
  GET_PARAMETER(local_frame_rate);
  GET_PARAMETER(local_real_time_factor);
  GET_PARAMETER(osc_path);
  GET_PARAMETER(output_directory);

#undef GET_PARAMETER

  record_start(
    "-a",  //
    "-o", boost::filesystem::path(osc_path).replace_extension("").string());

  script.rebind<OpenScenario>(osc_path);

<<<<<<< HEAD
  const auto with_autoware = ObjectController::isAnyEgo;
=======
  auto configuration = traffic_simulator::Configuration(
    boost::filesystem::is_directory(script.as<OpenScenario>().logic_file)
      ? script.as<OpenScenario>().logic_file
      : script.as<OpenScenario>().logic_file.parent_path());
  {
    configuration.auto_sink = false;

    configuration.initialize_duration =
      std::any_of(
        std::cbegin(script.as<OpenScenario>().entities),
        std::cend(script.as<OpenScenario>().entities),
        [](auto & each) {
          return std::get<1>(each).template as<ScenarioObject>().object_controller.isEgo();
        })
        ? 30
        : 0;

    configuration.scenario_path = osc_path;

    // XXX DIRTY HACK!!!
    if (
      not boost::filesystem::is_directory(script.as<OpenScenario>().logic_file) and
      script.as<OpenScenario>().logic_file.extension() == ".osm") {
      configuration.lanelet2_map_file = script.as<OpenScenario>().logic_file.filename().string();
    }
  }
>>>>>>> a1a11c92

  connect(shared_from_this(), configuration);

  initialize(
    local_real_time_factor,
    1 / local_frame_rate * local_real_time_factor);  // interval_upper_bound

  return Interpreter::Result::SUCCESS;
} catch (const openscenario_interpreter::SyntaxError & error) {
  INTERPRETER_ERROR_STREAM(error.what());
  return Interpreter::Result::FAILURE;
}

Interpreter::Result Interpreter::on_activate(const rclcpp_lifecycle::State &)
{
  INTERPRETER_INFO_STREAM("Activating.");

  const auto period =
    std::chrono::milliseconds(static_cast<unsigned int>(1 / local_frame_rate * 1000));

  execution_timer.clear();

  (*publisher_of_context).on_activate();

  timer = create_wall_timer(period, [this, period]() {
    withExceptionHandler([this, period]() {
      if (script) {
        if (not script.as<OpenScenario>().complete()) {
          const auto evaluate_time = execution_timer.invoke("evaluate", [&] {
            script.as<OpenScenario>().evaluate();

            Context context;
            {
              nlohmann::json json;
              {
                json << script.as<OpenScenario>();

                // std::cout << json.dump(2) << std::endl;  // DEBUG
              }

              context.stamp = now();
              context.data = json.dump();
            }

            if ((*publisher_of_context).is_activated()) {
              (*publisher_of_context).publish(context);
            } else {
              throw Error("Interpreter's publisher has not been activated yet");
            }

            return getCurrentTime() >= 0;  // statistics only if getCurrentTime() >= 0
          });

          if (getCurrentTime() >= 0 && evaluate_time > period) {
            using namespace std::chrono;
            const auto time_ms = duration_cast<milliseconds>(evaluate_time).count();
            const auto & time_statistics = execution_timer.getStatistics("evaluate");
            // clang-format off
            RCLCPP_WARN_STREAM(get_logger(),
              "The execution time of evaluate() (" <<  time_ms << " ms) is not in time. " <<
              "The current local frame rate (" << local_frame_rate << " Hz) (period = " << period.count() << " ms) is too high. " <<
              "If the frame rate is less than " << static_cast<unsigned int>(1.0 / time_ms * 1e3) << " Hz, you will make it. " <<
              "(Statatistics: " <<
              "count = " << time_statistics.count() << ", " <<
              "mean = " << duration_cast<milliseconds>(time_statistics.mean()).count() << " ms, " <<
              "max = " << duration_cast<milliseconds>(time_statistics.max()).count() << " ms, " <<
              "standard deviation = " << duration_cast<microseconds>(time_statistics.standardDeviation()).count() / 1000.0 << " ms)"
            );
            // clang-format on
          }
        }
      } else {
        throw Error("No script evaluable");
      }
    });
  });

  return Interpreter::Result::SUCCESS;
}

Interpreter::Result Interpreter::on_deactivate(const rclcpp_lifecycle::State &)
{
  INTERPRETER_INFO_STREAM("Deactivating.");

  timer.reset();  // Deactivate scenario evaluation

  (*publisher_of_context).on_deactivate();

  connection.~API();  // Deactivate simulator

  std::stringstream message;
  {
    message << (current_result == SUCCESS ? "\x1b[32m" : "\x1b[1;31m")
            << current_error_type.c_str();

    if (not current_error_what.empty()) {
      message << " (" << current_error_what.c_str() << ")";
    }

    message << "\x1b[0m";
  }

  // NOTE: Error on simulation is not error of the interpreter; so we print error messages into INFO_STREAM.
  RCLCPP_INFO_STREAM(get_logger(), message.str());

  record_end();

  return Interpreter::Result::SUCCESS;
}

Interpreter::Result Interpreter::on_cleanup(const rclcpp_lifecycle::State &)
{
  INTERPRETER_INFO_STREAM("CleaningUp.");

  test_suites.addTestCase(
    script.as<OpenScenario>().pathname.parent_path().stem().string(),
    script.as<OpenScenario>().pathname.string(),  // case-name (XXX: DIRTY HACK!!!)
    0,                                            // time
    current_result,                               //
    current_error_type,                           //
    current_error_what);

  test_suites.write(output_directory + "/result.junit.xml");

  script.reset();

  reset();

  return Interpreter::Result::SUCCESS;
}

Interpreter::Result Interpreter::on_shutdown(const rclcpp_lifecycle::State &)
{
  INTERPRETER_INFO_STREAM("ShuttingDown.");

  timer.reset();

  return Interpreter::Result::SUCCESS;
}

Interpreter::Result Interpreter::on_error(const rclcpp_lifecycle::State &)
{
  INTERPRETER_INFO_STREAM("ErrorProcessing.");

  timer.reset();

  return Interpreter::Result::SUCCESS;
}
}  // namespace openscenario_interpreter

RCLCPP_COMPONENTS_REGISTER_NODE(openscenario_interpreter::Interpreter)<|MERGE_RESOLUTION|>--- conflicted
+++ resolved
@@ -127,9 +127,6 @@
 
   script.rebind<OpenScenario>(osc_path);
 
-<<<<<<< HEAD
-  const auto with_autoware = ObjectController::isAnyEgo;
-=======
   auto configuration = traffic_simulator::Configuration(
     boost::filesystem::is_directory(script.as<OpenScenario>().logic_file)
       ? script.as<OpenScenario>().logic_file
@@ -137,15 +134,7 @@
   {
     configuration.auto_sink = false;
 
-    configuration.initialize_duration =
-      std::any_of(
-        std::cbegin(script.as<OpenScenario>().entities),
-        std::cend(script.as<OpenScenario>().entities),
-        [](auto & each) {
-          return std::get<1>(each).template as<ScenarioObject>().object_controller.isEgo();
-        })
-        ? 30
-        : 0;
+    configuration.initialize_duration = ObjectController::EgoExists ? 30 : 0;
 
     configuration.scenario_path = osc_path;
 
@@ -156,7 +145,6 @@
       configuration.lanelet2_map_file = script.as<OpenScenario>().logic_file.filename().string();
     }
   }
->>>>>>> a1a11c92
 
   connect(shared_from_this(), configuration);
 
