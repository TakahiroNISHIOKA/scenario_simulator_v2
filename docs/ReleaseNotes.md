--- conflicted
+++ resolved
@@ -1,12 +1,10 @@
 # Release Notes
 
 ## Difference between the latest release and master
-<<<<<<< HEAD
 - Fix context panel to display simulation time. (Contribution by [Utaro-M](https://github.com/Utaro-M)).
-=======
 - Fix problem in getNormalVector function. (Contribution by [Utaro-M](https://github.com/Utaro-M)).
+
 ## Version 0.5.6
->>>>>>> 64c3efd0
 - Fix context panel to display conditions' status. (Contribution by [Utaro-M](https://github.com/Utaro-M)).
 - Add NPC Behavior Plugin and Behavior-Tree Plugin for Vehicle and Pedestrian. ([link](https://github.com/tier4/scenario_simulator_v2-docs/pull/566))
 - Rename package `openscenario_msgs` to `traffic_simulator_msgs`
